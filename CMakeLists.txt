--- conflicted
+++ resolved
@@ -25,31 +25,19 @@
   FetchContent_Declare(
     lala_pc
     GIT_REPOSITORY "https://github.com/lattice-land/lala-pc.git"
-<<<<<<< HEAD
-    GIT_TAG        v1.1.5
-=======
     GIT_TAG        v1.1.7
->>>>>>> 37e21ed0
   )
 
   FetchContent_Declare(
     lala_parsing
     GIT_REPOSITORY "https://github.com/lattice-land/lala-parsing.git"
-<<<<<<< HEAD
-    GIT_TAG        v1.1.5
-=======
     GIT_TAG        v1.1.7
->>>>>>> 37e21ed0
   )
 
   FetchContent_Declare(
     lala_power
     GIT_REPOSITORY "https://github.com/lattice-land/lala-power.git"
-<<<<<<< HEAD
-    GIT_TAG        v1.1.5
-=======
     GIT_TAG        v1.1.7
->>>>>>> 37e21ed0
   )
 endif()
 
